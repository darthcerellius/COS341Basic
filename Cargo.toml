--- conflicted
+++ resolved
@@ -7,10 +7,6 @@
 
 [dependencies]
 regex = "1"
-<<<<<<< HEAD
 lazy_static = "1.4.0"
 num-integer = "0.1.36"
-rand = "0.8.4"
-=======
-lazy_static = "1.4.0"
->>>>>>> f3812ffe
+rand = "0.8.4"