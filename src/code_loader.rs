--- conflicted
+++ resolved
@@ -47,11 +47,7 @@
                 let register_segment = load_variable_segment(file_string[s_pos..e_pos].as_ref());
 
                 if register_segment.is_err() {
-<<<<<<< HEAD
                     return Err(ERROR_MESSAGES[register_segment.err().unwrap() as usize].parse().unwrap());
-=======
-                    return Err(register_segment.err().unwrap().to_string());
->>>>>>> 885da753
                 }
                 register_segment.unwrap()
             } else {
@@ -65,11 +61,7 @@
                 let code_segment = load_code_segment(file_string[s_pos..e_pos].as_ref());
 
                 if code_segment.is_err() {
-<<<<<<< HEAD
                     return Err(ERROR_MESSAGES[code_segment.err().unwrap() as usize].parse().unwrap());
-=======
-                    return Err(code_segment.err().unwrap().to_string());
->>>>>>> 885da753
                 }
                 code_segment.unwrap()
             } else {
